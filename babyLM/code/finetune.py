# torch utils
import torch
import torch.nn as nn
import torch.nn.functional as F
from torch.utils.data import Dataset

# general purpose modules
from glob import glob
import os
import subprocess
import json
import numpy as np
from datasets import load_dataset, load_from_disk
from torch.utils.data import Dataset, DataLoader
from tqdm import tqdm
import argparse
import pandas as pd
from termcolor import colored
from collections import Counter
import logging
from torch.utils.tensorboard import SummaryWriter

# from other scripts
<<<<<<< HEAD
from utils import activate_gpu, get_prompt_and_label
=======
from utils import activate_gpu
>>>>>>> c83711d9
from models import BabyLanguageModel


# To be used after: check if the individuals (rdf) has been created
    # if os.path.exists("../../../OntoUttPreprocessing/rdf/wikitalk")


class WikiTalkDataset(torch.utils.data.Dataset):
    '''
        Dataset class for wikitalk pages dataset
    '''
    def __init__(self, data, args):
        self._data = data
        self.args = args

    @property
    def data(self):
        return self._data

    def __len__(self):
        return len(self.data)
    
    def __getitem__(self, idx):
        item = {
            'dial_id':      np.array(self._data[idx]['dial_id']),
            'utt_id':       np.array(self._data[idx]['utt_id']), # penser à padder ça éventuellement
            'embedding':    np.array(self._data[idx]['embedding'])
        }
        return item
    

def get_args_and_dataloaders(dataset, dataset_class):
    '''
        Instantiate the training hyperparameters and the dataloaders.

        @param dataset:                     the data to put in the DataLoader
        @param dataset_class (Dataset):     the consistent dataset class from the datasets.py script to processed data

        @return args (dict):                a dictionary that contains the hyperparameters for training
        @return train_loader (dataloader):  the dataloader that contains the training samples
        @return val_loader (dataloader):    the dataloader that contains the validation samples
        @return test_loader (dataloader):   the dataloader that contains the test samples
    '''
    args = {'train_bsize': 32, 'eval_bsize': 1, 'lr': 0.00001, 'spreading':False}
    train_loader = DataLoader(dataset=dataset_class(dataset["train"], args=args), pin_memory=True, batch_size=args['train_bsize'], shuffle=True, drop_last=True)
    val_loader   = DataLoader(dataset=dataset_class(dataset["validation"], args=args), pin_memory=True, batch_size=args['eval_bsize'], shuffle=True, drop_last=True)
    test_loader  = DataLoader(dataset=dataset_class(dataset["test"], args=args), pin_memory=True, batch_size=args['eval_bsize'], shuffle=True, drop_last=True)
    return args, train_loader, val_loader, test_loader


<<<<<<< HEAD
def train(args, model, train_loader, stoi, optimizer, epoch):
=======
def train(args, model, train_loader, optimizer, epoch):
>>>>>>> c83711d9
    '''
        Perfom one epoch of model training in the case of the isolated utterance model trained directly on the triplet loss.

        @param args (str):                 the hyperparameters for the training
        @param model:                      the model to train
        @param train_loader (DataLoader):  the dataloader that contains the training samples
        @param optimizer:                  the optimizer to use for training
        @param epoch (int):                the index of the current epoch

        @return loss_it_avg (list):        the list of all the losses on each batch for the epoch
    '''
    model.train()
    device = 'cpu'
    writer = args['writer']
    loss_it = []
    ce_loss = nn.CrossEntropyLoss()

    for it, batch in tqdm(enumerate(train_loader), desc="Epoch %s: " % (epoch+1), total=train_loader.__len__()):
        batch = {'dial_id': batch['dial_id'].to(device), 'utt_id': batch['utt_id'].to(device), 'embedding' : batch['embedding'].to(device)}
        optimizer.zero_grad()

        # remove padded part
        for idx in range(args['train_bsize']):
            # get the dialog data 
            encoded_dialog = batch['embedding'][idx]
            dialog_without_pad = []
            for utterance in encoded_dialog:
                # select token indexes only
                utt = utterance.tolist()
                utterance_without_pad = utt[:utt.index(-1) if -1 in utt else len(utt)]
                # naturally remove the utterances full of pad
                if utterance_without_pad != []:
                    dialog_without_pad.append(utterance_without_pad)

            # dump dialog encoding without padding in a json file
            with open(f'../objects/batch_{idx}.json', 'w') as f:
                json.dump({'dial_id':batch['dial_id'][idx].item(), 'dial_encoding':dialog_without_pad}, f, indent=2)

<<<<<<< HEAD
        # make a list with all the file names
        files_list = []
        for f in files_list:
            prompt, label = get_prompt_and_label(f, 'train', stoi) # define stoi

    ### NEXT LINES ARE TO BE ADAPTED
    # create a new model class that encapsulates the GPT-like model and adds some extra layers for classification. Copy and paste class and 

    # perform training
    classes_probas = model(batch['embedding'])
=======
    ### NEXT LINES ARE TO BE ADAPTED
                
    # build a prompt around the dialog encoding to give the instruction to the model

    # perform training
    classes_probas = model(batch['embedding'])
    loss = ce_loss(A, P, N)
>>>>>>> c83711d9
    loss.backward()
    optimizer.step()

    # store loss history
    loss_it.append(loss.item())

    loss_it_avg = sum(loss_it)/len(loss_it)

    # print useful information about the training progress and scores on this training set's full pass
    print("Epoch %s/%s - %s : (%s %s)" % (colored(str(epoch+1), 'blue'),args['max_eps'] , colored('Training', 'blue'), colored('Average loss: ', 'cyan'), sum(loss_it)/len(loss_it)))

	# 🛑 add some metrics to keep with a label and the epoch index
    writer.add_scalar("Loss/train", loss_it_avg, epoch)

    return loss_it_avg

if __name__ == "__main__":

    wikitalk = load_from_disk("../wikitalk")
    args, train_loader, val_loader, test_loader = get_args_and_dataloaders(wikitalk, WikiTalkDataset)
<<<<<<< HEAD

    print("Getting stoi and itos dicts...")
    with open("../objects/vocab_stoi.json", "r") as f:
        stoi = json.load(f)
    with open("../objects/vocab_itos.json", "r") as f:
        itos = json.load(f)

    model = BabyLanguageModel(args)
    optimizer = torch.optim.AdamW(model.parameters(), lr=args['lr'], foreach=False)
    train(args, model, train_loader, stoi, optimizer, 0)
=======
    # model = BabyLanguageModel(args)
    # optimizer = torch.optim.AdamW(model.parameters(), lr=args['lr'], foreach=False)
    train(args, train_loader, 0)
>>>>>>> c83711d9
<|MERGE_RESOLUTION|>--- conflicted
+++ resolved
@@ -21,11 +21,7 @@
 from torch.utils.tensorboard import SummaryWriter
 
 # from other scripts
-<<<<<<< HEAD
 from utils import activate_gpu, get_prompt_and_label
-=======
-from utils import activate_gpu
->>>>>>> c83711d9
 from models import BabyLanguageModel
 
 
@@ -76,11 +72,7 @@
     return args, train_loader, val_loader, test_loader
 
 
-<<<<<<< HEAD
 def train(args, model, train_loader, stoi, optimizer, epoch):
-=======
-def train(args, model, train_loader, optimizer, epoch):
->>>>>>> c83711d9
     '''
         Perfom one epoch of model training in the case of the isolated utterance model trained directly on the triplet loss.
 
@@ -119,7 +111,6 @@
             with open(f'../objects/batch_{idx}.json', 'w') as f:
                 json.dump({'dial_id':batch['dial_id'][idx].item(), 'dial_encoding':dialog_without_pad}, f, indent=2)
 
-<<<<<<< HEAD
         # make a list with all the file names
         files_list = []
         for f in files_list:
@@ -130,15 +121,6 @@
 
     # perform training
     classes_probas = model(batch['embedding'])
-=======
-    ### NEXT LINES ARE TO BE ADAPTED
-                
-    # build a prompt around the dialog encoding to give the instruction to the model
-
-    # perform training
-    classes_probas = model(batch['embedding'])
-    loss = ce_loss(A, P, N)
->>>>>>> c83711d9
     loss.backward()
     optimizer.step()
 
@@ -159,7 +141,6 @@
 
     wikitalk = load_from_disk("../wikitalk")
     args, train_loader, val_loader, test_loader = get_args_and_dataloaders(wikitalk, WikiTalkDataset)
-<<<<<<< HEAD
 
     print("Getting stoi and itos dicts...")
     with open("../objects/vocab_stoi.json", "r") as f:
@@ -169,9 +150,4 @@
 
     model = BabyLanguageModel(args)
     optimizer = torch.optim.AdamW(model.parameters(), lr=args['lr'], foreach=False)
-    train(args, model, train_loader, stoi, optimizer, 0)
-=======
-    # model = BabyLanguageModel(args)
-    # optimizer = torch.optim.AdamW(model.parameters(), lr=args['lr'], foreach=False)
-    train(args, train_loader, 0)
->>>>>>> c83711d9
+    train(args, model, train_loader, stoi, optimizer, 0)