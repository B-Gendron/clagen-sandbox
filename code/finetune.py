--- conflicted
+++ resolved
@@ -62,10 +62,7 @@
 
         # get gold labels and classification model output
         # gold_labels = torch.tensor(is_same(batch_labels, generations_rl), device=args['device'])
-<<<<<<< HEAD
-=======
         # print("Gold labels: ", gold_labels)
->>>>>>> ed42a044
         output_logits = classification_model(input_ids=torch.stack(batch_ids).squeeze()).logits
 
         # training step (loss computation w/ autocast to handle tensor type consistency)
@@ -135,11 +132,7 @@
 
             # training step (loss computation w/ autocast to handle tensor type consistency)
             with torch.autocast('cuda'):
-<<<<<<< HEAD
                 loss = ce_loss(output_logits, torch.tensor(generations_rl, device=args['device']))
-=======
-                loss = ce_loss(F.softmax(output_logits, dim=-1), torch.tensor(generations_rl, device=args['device'])) # is it better to use gold labels or generation labels (=preds)? 
->>>>>>> ed42a044
             loss_it.append(loss.item())
             print(loss_it)
 
@@ -355,8 +348,4 @@
     display_finetuning_args(args)
 
    #  run_exp(args, model_name, f"dummy_test_{args['rank']}")
-<<<<<<< HEAD
-    run_exp(args, model_name, f"llama2_namedConceptsQuarterAlpha_{args['rank']}_{args['target_modules']}")
-=======
-    run_exp(args, model_name, f"{args['hf_model']}_{args['rank']}_{args['target_modules']}")
->>>>>>> ed42a044
+    run_exp(args, model_name, f"{args['hf_model']}_{args['rank']}_{args['target_modules']}")